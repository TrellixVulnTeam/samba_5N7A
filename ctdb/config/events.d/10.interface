--- conflicted
+++ resolved
@@ -13,13 +13,6 @@
 
 [ -z "$CTDB_PUBLIC_ADDRESSES" ] && {
 	CTDB_PUBLIC_ADDRESSES=/etc/ctdb/public_addresses
-<<<<<<< HEAD
-}
-
-[ ! -f "$CTDB_PUBLIC_ADDRESSES" ] && {
-	echo "No public addresses file found. Nothing to do for 10.interfaces"
-	exit 0
-=======
 }
 
 [ ! -f "$CTDB_PUBLIC_ADDRESSES" ] && {
@@ -62,7 +55,6 @@
 	}
     done
     echo "`date` killed $_killcount TCP connections to released IP $_IP"
->>>>>>> 9d50595b
 }
 
 case $cmd in 
@@ -71,18 +63,9 @@
      startup)
 	# make sure that we only respond to ARP messages from the NIC where
 	# a particular ip address is associated.
-<<<<<<< HEAD
-	echo 1 > /proc/sys/ipv4/conf/all/arp_filter
-
-        # move all public addresses onto loopback
-        cat $CTDB_PUBLIC_ADDRESSES | cut -d/ -f1 | while read ip; do
-                /sbin/ip addr add $ip/32 dev lo >/dev/null 2>/dev/null
-        done
-=======
 	[ -f /proc/sys/net/ipv4/conf/all/arp_filter ] && {
 	    echo 1 > /proc/sys/net/ipv4/conf/all/arp_filter
 	}
->>>>>>> 9d50595b
 	;;
 
 
@@ -102,7 +85,6 @@
 		 echo "`/bin/date` Failed to bringup interface $iface"
 		 exit 1
 	}
-	/sbin/ip addr del $ip/32 dev lo >/dev/null 2>/dev/null
 	/sbin/ip addr add $ip/$maskbits dev $iface || {
 		 echo "`/bin/date` Failed to add $ip/$maskbits on dev $iface"
 		 exit 1
@@ -148,7 +130,6 @@
 		 echo "`/bin/date` Failed to del $ip on dev $iface"
 		 exit 1
 	}
-	/sbin/ip addr add $ip/32 dev lo >/dev/null 2>/dev/null
 
 	# flush our route cache
 	echo 1 > /proc/sys/net/ipv4/route/flush
@@ -167,14 +148,6 @@
 
      monitor)
 	[ -x /usr/sbin/ethtool ] && {
-<<<<<<< HEAD
-		cat $CTDB_PUBLIC_ADDRESSES | sed -e "s/^[^\t ]*[\t ]*//" -e "s/[\t ]*$//" | sort | uniq | while read IFACE; do
-	    		/usr/sbin/ethtool $IFACE | grep 'Link detected: yes' > /dev/null || {
-				echo "`date` ERROR: No link on the public network interface $IFACE"
-				exit 1
-	    		}
-		done
-=======
 	    [ -z "$CTDB_PUBLIC_INTERFACE" ] || {
 	    	/usr/sbin/ethtool $CTDB_PUBLIC_INTERFACE | grep 'Link detected: yes' > /dev/null || {
 		    echo "`date` ERROR: No link on the public network interface $CTDB_PUBLIC_INTERFACE"
@@ -190,7 +163,6 @@
 	    	    }
 		}
 	    done
->>>>>>> 9d50595b
 	}
 	;;
 
