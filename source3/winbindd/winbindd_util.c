--- conflicted
+++ resolved
@@ -136,16 +136,7 @@
 		return NT_STATUS_INVALID_PARAMETER;
 	}
 
-<<<<<<< HEAD
-	if (strequal(domain_name, "BUILTIN") &&
-	    sid_check_is_builtin(sid)) {
-		is_builtin = True;
-	}
-
-	if (!is_builtin && !is_allowed_domain(domain_name)) {
-=======
 	if (secure_channel_type == SEC_CHAN_NULL && !is_allowed_domain(domain_name)) {
->>>>>>> 0c85a0ad
 		return NT_STATUS_NO_SUCH_DOMAIN;
 	}
 
