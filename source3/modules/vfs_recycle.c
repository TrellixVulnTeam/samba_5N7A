--- conflicted
+++ resolved
@@ -572,16 +572,10 @@
 	 */
 
 	/* extract filename and path */
-<<<<<<< HEAD
-	if (!parent_dirname(handle, full_fname->base_name, &path_name, &base)) {
-		errno = ENOMEM;
-		return -1;
-=======
 	if (!parent_dirname(talloc_tos(), full_fname->base_name, &path_name, &base)) {
 		rc = -1;
 		errno = ENOMEM;
 		goto done;
->>>>>>> 0c85a0ad
 	}
 
 	/* original filename with path */
